#pragma once

#include <bitset>
#include <map>
#include <thread>
#include <vector>

#include "clock.hh"
#include "frame.hh"
#include "runner.hh"
#include "socket.hh"
#include "util.hh"

namespace uvg_rtp {

    class connection;

<<<<<<< HEAD
    enum ROLE {
=======
    enum RTCP_ROLE {
>>>>>>> 5dcb9e68
        RECEIVER,
        SENDER
    };

    /* TODO: explain these constants */
    const int RTP_SEQ_MOD    = 1 << 16;
    const int MIN_SEQUENTIAL = 2;
    const int MAX_DROPOUT    = 3000;
    const int MAX_MISORDER   = 100;
    const int MIN_TIMEOUT    = 5000;

    struct rtcp_statistics {
        /* receiver stats */
        uint32_t received_pkts;  /* Number of packets received */
        uint32_t dropped_pkts;   /* Number of dropped RTP packets */
        uint32_t received_bytes; /* Number of bytes received excluding RTP Header */

        /* sender stats */
        uint32_t sent_pkts;   /* Number of sent RTP packets */
        uint32_t sent_bytes;  /* Number of sent bytes excluding RTP Header */

        uint32_t jitter;      /* TODO: */
        uint32_t transit;     /* TODO: */

        /* Receiver clock related stuff */
        uint64_t initial_ntp; /* Wallclock reading when the first RTP packet was received */
        uint32_t initial_rtp; /* RTP timestamp of the first RTP packet received */
        uint32_t clock_rate;  /* Rate of the clock (used for jitter calculations) */

        uint32_t lsr;                     /* Middle 32 bits of the 64-bit NTP timestamp of previous SR */
        uvg_rtp::clock::hrc::hrc_t sr_ts; /* When the last SR was received (used to calculate delay) */

        uint16_t max_seq;  /* Highest sequence number received */
        uint16_t base_seq; /* First sequence number received */
        uint16_t bad_seq;  /* TODO:  */
        uint16_t cycles;   /* Number of sequence cycles */
    };

    struct rtcp_participant {
        uvg_rtp::socket *socket; /* socket associated with this participant */
        sockaddr_in address;     /* address of the participant */
        struct rtcp_statistics stats; /* RTCP session statistics of the participant */

        int probation;           /* has the participant been fully accepted to the session */
        int role;                /* is the participant a sender or a receiver */

        /* Save the latest RTCP packets received from this participant
         * Users can query these packets using the SSRC of participant */
        uvg_rtp::frame::rtcp_sender_frame   *s_frame;
        uvg_rtp::frame::rtcp_receiver_frame *r_frame;
        uvg_rtp::frame::rtcp_sdes_frame     *sdes_frame;
        uvg_rtp::frame::rtcp_app_frame      *app_frame;
    };

    class rtcp : public runner {
        public:
            rtcp(uint32_t ssrc, bool receiver);
            rtcp(uvg_rtp::rtp *rtp);
            ~rtcp();

            /* start the RTCP runner thread
             *
             * return RTP_OK on success and RTP_MEMORY_ERROR if the allocation fails */
            rtp_error_t start();

            /* End the RTCP session and send RTCP BYE to all participants
             *
             * return RTP_OK on success */
            rtp_error_t stop();

            /* Generate either RTCP Sender or Receiver report and sent it to all participants
             * Return RTP_OK on success and RTP_ERROR on error */
            rtp_error_t generate_report();

            /* Handle different kinds of incoming packets
             *
             * These routines will convert the fields of "frame" from network to host byte order
             *
             * Currently nothing's done with valid packets, at some point an API for
             * querying these reports is implemented
             *
             * Return RTP_OK on success and RTP_ERROR on error */
            rtp_error_t handle_sender_report_packet(uvg_rtp::frame::rtcp_sender_frame *frame, size_t size);
            rtp_error_t handle_receiver_report_packet(uvg_rtp::frame::rtcp_receiver_frame *frame, size_t size);
            rtp_error_t handle_sdes_packet(uvg_rtp::frame::rtcp_sdes_frame *frame, size_t size);
            rtp_error_t handle_bye_packet(uvg_rtp::frame::rtcp_bye_frame *frame, size_t size);
            rtp_error_t handle_app_packet(uvg_rtp::frame::rtcp_app_frame *frame, size_t size);

            /* Handle incoming RTCP packet (first make sure it's a valid RTCP packet)
             * This function will call one of the above functions internally
             *
             * Return RTP_OK on success and RTP_ERROR on error */
            rtp_error_t handle_incoming_packet(uint8_t *buffer, size_t size);

            /* Send "frame" to all participants
             *
             * These routines will convert all necessary fields to network byte order
             *
             * Return RTP_OK on success
             * Return RTP_INVALID_VALUE if "frame" is in some way invalid
             * Return RTP_SEND_ERROR if sending "frame" did not succeed (see socket.hh for details) */
            rtp_error_t send_sender_report_packet(uvg_rtp::frame::rtcp_sender_frame *frame);
            rtp_error_t send_receiver_report_packet(uvg_rtp::frame::rtcp_receiver_frame *frame);
            rtp_error_t send_sdes_packet(uvg_rtp::frame::rtcp_sdes_frame *frame);
            rtp_error_t send_bye_packet(uvg_rtp::frame::rtcp_bye_frame *frame);
            rtp_error_t send_app_packet(uvg_rtp::frame::rtcp_app_frame *frame);

            /* Return the latest RTCP packet received from participant of "ssrc"
             * Return nullptr if we haven't received this kind of packet or if "ssrc" doesn't exist
             *
             * NOTE: Caller is responsible for deallocating the memory */
            uvg_rtp::frame::rtcp_sender_frame   *get_sender_packet(uint32_t ssrc);
            uvg_rtp::frame::rtcp_receiver_frame *get_receiver_packet(uint32_t ssrc);
            uvg_rtp::frame::rtcp_sdes_frame     *get_sdes_packet(uint32_t ssrc);
            uvg_rtp::frame::rtcp_app_frame      *get_app_packet(uint32_t ssrc);

            /* create RTCP BYE packet using our own SSRC and send it to all participants */
            rtp_error_t terminate_self();

            /* Return a reference to vector that contains the sockets of all participants */
            std::vector<uvg_rtp::socket>& get_sockets();

            /* Somebody joined the multicast group the owner of this RTCP instance is part of
             * Add it to RTCP participant list so we can start listening for reports
             *
             * "clock_rate" tells how much the RTP timestamp advances, this information is needed
             * to calculate the interarrival jitter correctly. It has nothing do with our clock rate,
             * (or whether we're even sending anything)
             *
             * Return RTP_OK on success and RTP_ERROR on error */
            rtp_error_t add_participant(std::string dst_addr, uint16_t dst_port, uint16_t src_port, uint32_t clock_rate);

            /* Functions for updating various RTP sender statistics */
            void sender_inc_seq_cycle_count();
            void sender_inc_sent_pkts(size_t n);
            void sender_inc_sent_bytes(size_t n);
            void sender_update_stats(uvg_rtp::frame::rtp_frame *frame);

            void receiver_inc_sent_bytes(uint32_t sender_ssrc, size_t n);
            void receiver_inc_overhead_bytes(uint32_t sender_ssrc, size_t n);
            void receiver_inc_total_bytes(uint32_t sender_ssrc, size_t n);
            void receiver_inc_sent_pkts(uint32_t sender_ssrc, size_t n);

            /* Update the RTCP statistics regarding this packet
             *
             * Return RTP_OK if packet is valid
             * Return RTP_INVALID_VALUE if SSRCs of remotes have collided or the packet is invalid in some way
             * return RTP_SSRC_COLLISION if our own SSRC has collided and we need to reinitialize it */
            rtp_error_t receiver_update_stats(uvg_rtp::frame::rtp_frame *frame);

            /* If we've detected that our SSRC has collided with someone else's SSRC, we need to
             * generate new random SSRC and reinitialize our own RTCP state.
             * RTCP object still has the participants of "last session", we can use their SSRCs
             * to detected new collision
             *
             * Return RTP_OK if reinitialization succeeded
             * Return RTP_SSRC_COLLISION if our new SSRC has collided and we need to generate new SSRC */
            rtp_error_t reset_rtcp_state(uint32_t ssrc);

            /* Set wallclock reading for t = 0 and random RTP timestamp from where the counting is started
             * + clock rate for calculating the correct increment */
            void set_sender_ts_info(uint64_t clock_start, uint32_t clock_rate, uint32_t rtp_ts_start);

            /* Update various session statistics */
            void update_session_statistics(uvg_rtp::frame::rtp_frame *frame);

            /* Return SSRCs of all participants */
            std::vector<uint32_t> get_participants();

            /* Alternate way to get RTCP packets is to install a hook for them. So instead of
             * polling an RTCP packet, user can install a function that is called when
             * a specific RTCP packet is received. */
            rtp_error_t install_sender_hook(void (*hook)(uvg_rtp::frame::rtcp_sender_frame *));
            rtp_error_t install_receiver_hook(void (*hook)(uvg_rtp::frame::rtcp_receiver_frame *));
            rtp_error_t install_sdes_hook(void (*hook)(uvg_rtp::frame::rtcp_sdes_frame *));
            rtp_error_t install_app_hook(void (*hook)(uvg_rtp::frame::rtcp_app_frame *));

            /* Update RTCP-related sender statistics */
            rtp_error_t update_sender_stats(size_t pkt_size);

            /* Update RTCP-related receiver statistics */
            static rtp_error_t recv_packet_handler(void *arg, int flags, frame::rtp_frame **out);

            /* Update RTCP-related sender statistics */
<<<<<<< HEAD
            static rtp_error_t send_packet_handler_buf(void *arg, ssize_t len, void *buf);
            static rtp_error_t send_packet_handler_vec(void *arg, std::vector<std::pair<size_t, uint8_t *>>& buffers);
=======
            static rtp_error_t send_packet_handler_vec(void *arg, uvg_rtp::buf_vec& buffers);
>>>>>>> 5dcb9e68

        private:
            static void rtcp_runner(rtcp *rtcp);

            /* when we start the RTCP instance, we don't know what the SSRC of the remote is
             * when an RTP packet is received, we must check if we've already received a packet
             * from this sender and if not, create new entry to receiver_stats_ map */
            bool is_participant(uint32_t ssrc);

            /* When we receive an RTP or RTCP packet, we need to check the source address and see if it's
             * the same address where we've received packets before.
             *
             * If the address is new, it means we have detected an SSRC collision and the paket should
             * be dropped We also need to check whether this SSRC matches with our own SSRC and if it does
             * we need to send RTCP BYE and rejoin to the session */
            bool collision_detected(uint32_t ssrc, sockaddr_in& src_addr);

            /* Move participant from initial_peers_ to participants_ */
            rtp_error_t add_participant(uint32_t ssrc);

            /* We've got a message from new source (the SSRC of the frame is not known to us)
             * Initialize statistics for the peer and move it to participants_ */
            rtp_error_t init_new_participant(uvg_rtp::frame::rtp_frame *frame);

            /* Initialize the RTP Sequence related stuff of peer
             * This function assumes that the peer already exists in the participants_ map */
            rtp_error_t init_participant_seq(uint32_t ssrc, uint16_t base_seq);

            /* Update the SSRC's sequence related data in participants_ map
             *
             * Return RTP_OK if the received packet was OK
             * Return RTP_GENERIC_ERROR if it wasn't and
             * packet-related statistics should not be updated */
            rtp_error_t update_participant_seq(uint32_t ssrc, uint16_t seq);

            /* Update the RTCP bandwidth variables
             *
             * "pkt_size" tells how much rtcp_byte_count_
             * should be increased before calculating the new average */
            void update_rtcp_bandwidth(size_t pkt_size);

            /* Functions for generating different kinds of reports.
             * These functions will both generate the report and send it
             *
             * Return RTP_OK on success and RTP_ERROR on error */
            rtp_error_t generate_sender_report();
            rtp_error_t generate_receiver_report();

            /* Because struct statistics contains uvgRTP clock object we cannot
             * zero it out without compiler complaining about it so all the fields
             * must be set to zero manually */
            void zero_stats(uvg_rtp::rtcp_statistics *stats);

            /* Pointer to RTP context from which clock rate etc. info is collected and which is
             * used to change SSRC if a collision is detected */
            uvg_rtp::rtp *rtp_;

            /* are we a sender or a receiver */
            int our_role_;

            /* TODO: time_t?? */
            size_t tp_;       /* the last time an RTCP packet was transmitted */
            size_t tc_;       /* the current time */
            size_t tn_;       /* the next scheduled transmission time of an RTCP packet */
            size_t pmembers_; /* the estimated number of session members at the time tn was last recomputed */
            size_t members_;  /* the most current estimate for the number of session members */
            size_t senders_;  /* the most current estimate for the number of senders in the session */

            /* The target RTCP bandwidth, i.e., the total bandwidth
             * that will be used for RTCP packets by all members of this session,
             * in octets per second.  This will be a specified fraction of the
             * "session bandwidth" parameter supplied to the application at startup. */
            size_t rtcp_bandwidth_;

            /* Flag that is true if the application has sent data since
             * the 2nd previous RTCP report was transmitted. */
            bool we_sent_;

            /* The average compound RTCP packet size, in octets,
             * over all RTCP packets sent and received by this participant. The
             * size includes lower-layer transport and network protocol headers
             * (e.g., UDP and IP) as explained in Section 6.2 */
            size_t avg_rtcp_pkt_pize_;

            /* Number of RTCP packets and bytes sent and received by this participant */
            size_t rtcp_pkt_count_;
            size_t rtcp_byte_count_;

            /* Flag that is true if the application has not yet sent an RTCP packet. */
            bool initial_;

            /* Copy of our own current SSRC */
            uint32_t ssrc_;

            /* NTP timestamp associated with initial RTP timestamp (aka t = 0) */
            uint64_t clock_start_;

            /* Clock rate of the media ie. how fast does the time increase */
            uint32_t clock_rate_;

            /* The first value of RTP timestamp (aka t = 0) */
            uint32_t rtp_ts_start_;

            std::map<uint32_t, rtcp_participant *> participants_;
            size_t num_receivers_;

            /* statistics for RTCP Sender and Receiver Reports */
            struct rtcp_statistics our_stats;

            /* If we expect frames from remote but haven't received anything from remote yet,
             * the participant resides in this vector until he's moved to participants_ */
            std::vector<rtcp_participant *> initial_participants_;

            /* Vector of sockets the RTCP runner is listening to
             *
             * The socket are also stored here (in addition to participants_ map) so they're easier
             * to pass to poll when RTCP runner is listening to incoming packets */
            std::vector<uvg_rtp::socket> sockets_;

            void (*sender_hook_)(uvg_rtp::frame::rtcp_sender_frame *);
            void (*receiver_hook_)(uvg_rtp::frame::rtcp_receiver_frame *);
            void (*sdes_hook_)(uvg_rtp::frame::rtcp_sdes_frame *);
            void (*app_hook_)(uvg_rtp::frame::rtcp_app_frame *);
    };
};<|MERGE_RESOLUTION|>--- conflicted
+++ resolved
@@ -15,11 +15,7 @@
 
     class connection;
 
-<<<<<<< HEAD
-    enum ROLE {
-=======
     enum RTCP_ROLE {
->>>>>>> 5dcb9e68
         RECEIVER,
         SENDER
     };
@@ -204,12 +200,7 @@
             static rtp_error_t recv_packet_handler(void *arg, int flags, frame::rtp_frame **out);
 
             /* Update RTCP-related sender statistics */
-<<<<<<< HEAD
-            static rtp_error_t send_packet_handler_buf(void *arg, ssize_t len, void *buf);
-            static rtp_error_t send_packet_handler_vec(void *arg, std::vector<std::pair<size_t, uint8_t *>>& buffers);
-=======
             static rtp_error_t send_packet_handler_vec(void *arg, uvg_rtp::buf_vec& buffers);
->>>>>>> 5dcb9e68
 
         private:
             static void rtcp_runner(rtcp *rtcp);
