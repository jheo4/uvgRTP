#pragma once

#ifdef _WIN32
#include <winsock2.h>
#include <mswsock.h>
#include <inaddr.h>
#else
#include <netinet/ip.h>
#include <arpa/inet.h>
#include <sys/uio.h>
#endif

#include <vector>
#include <string>

#include "srtp.hh"
#include "util.hh"

namespace uvg_rtp {

    const int MAX_BUFFER_COUNT = 256;

<<<<<<< HEAD
    typedef rtp_error_t (*packet_handler_buf)(void *, ssize_t, void *);
    typedef rtp_error_t (*packet_handler_vec)(void *, std::vector<std::pair<size_t, uint8_t *>>&);

    struct socket_packet_handler {
        void *arg;

        union {
            packet_handler_buf buf;
            packet_handler_vec vec;
        } handlers;
=======
    /* Vector of buffers that contain a full RTP frame */
    typedef std::vector<std::pair<size_t, uint8_t *>> buf_vec;

    /* Vector of RTP frames constructed from buf_vec entries */
    typedef std::vector<std::vector<std::pair<size_t, uint8_t *>>> pkt_vec;

    typedef rtp_error_t (*packet_handler_vec)(void *, buf_vec&);

    struct socket_packet_handler {
        void *arg;
        packet_handler_vec handler;
>>>>>>> 5dcb9e68
    };

    class socket {
        public:
            socket(int flags);
            ~socket();

            /* Create socket using "family", "type" and "protocol"
             *
             * NOTE: Only family AF_INET (ie. IPv4) is supported
             *
             * Return RTP_OK on success
             * return RTP_SOCKET_ERROR if creating the socket failed */
            rtp_error_t init(short family, int type, int protocol);

            /* Same as bind(2), assigns an address for the underlying socket object
             *
             * Return RTP_OK on success
             * Return RTP_BIND_ERROR if the bind failed */
            rtp_error_t bind(short family, unsigned host, short port);

            /* Same as setsockopt(2), used to manipulate the underlying socket object
             *
             * Return RTP_OK on success
             * Return RTP_GENERIC_ERROR if setsockopt failed */
            rtp_error_t setsockopt(int level, int optname, const void *optval, socklen_t optlen);

            /* Same as send(2), send message to remote using "flags"
             * This function uses the internal addr_ object as remote address so it MUST be set
             *
             * It is possible to combine multiple buffers and send them as one RTP frame by calling
             * the sendto() with a vector containing the buffers and their lengths
             *
             * Write the amount of bytes sent to "bytes_sent" if it's not NULL
             *
             * Return RTP_OK on success and write the amount of bytes sent to "bytes_sent"
             * Return RTP_SEND_ERROR on error and set "bytes_sent" to -1 */
            rtp_error_t sendto(uint8_t *buf, size_t buf_len, int flags);
            rtp_error_t sendto(uint8_t *buf, size_t buf_len, int flags, int *bytes_sent);
            rtp_error_t sendto(buf_vec& buffers, int flags);
            rtp_error_t sendto(buf_vec& buffers, int flags, int *bytes_sent);
            rtp_error_t sendto(pkt_vec& buffers, int flags);
            rtp_error_t sendto(pkt_vec& buffers, int flags, int *bytes_sent);

            /* Same as sendto() but the remote address given as parameter */
            rtp_error_t sendto(sockaddr_in& addr, uint8_t *buf, size_t buf_len, int flags);
            rtp_error_t sendto(sockaddr_in& addr, uint8_t *buf, size_t buf_len, int flags, int *bytes_sent);
            rtp_error_t sendto(sockaddr_in& addr, buf_vec& buffers, int flags);
            rtp_error_t sendto(sockaddr_in& addr, buf_vec& buffers, int flags, int *bytes_sent);
            rtp_error_t sendto(sockaddr_in& addr, pkt_vec& buffers, int flags);
            rtp_error_t sendto(sockaddr_in& addr, pkt_vec& buffers, int flags, int *bytes_sent);

            /* Same as recv(2), receives a message from socket (remote address not known)
             *
             * Write the amount of bytes read to "bytes_read" if it's not NULL
             *
             * Return RTP_OK on success and write the amount of bytes received to "bytes_read"
             * Return RTP_INTERRUPTED if the call was interrupted due to timeout and set "bytes_sent" to 0
             * Return RTP_GENERIC_ERROR on error and set "bytes_sent" to -1 */
            rtp_error_t recv(uint8_t *buf, size_t buf_len, int flags);
            rtp_error_t recv(uint8_t *buf, size_t buf_len, int flags, int *bytes_read);

            /* Same as recvfrom(2), receives a message from remote
             *
             * Write the sender address to "sender" if it's not NULL
             * Write the amount of bytes read to "bytes_read" if it's not NULL
             *
             * Return RTP_OK on success and write the amount of bytes sent to "bytes_sent"
             * Return RTP_INTERRUPTED if the call was interrupted due to timeout and set "bytes_sent" to 0
             * Return RTP_GENERIC_ERROR on error and set "bytes_sent" to -1 */
            rtp_error_t recvfrom(uint8_t *buf, size_t buf_len, int flags, sockaddr_in *sender, int *bytes_read);
            rtp_error_t recvfrom(uint8_t *buf, size_t buf_len, int flags, sockaddr_in *sender);
            rtp_error_t recvfrom(uint8_t *buf, size_t buf_len, int flags, int *bytes_read);
            rtp_error_t recvfrom(uint8_t *buf, size_t buf_len, int flags);

            /* Create sockaddr_in object using the provided information
             * NOTE: "family" must be AF_INET */
            sockaddr_in create_sockaddr(short family, unsigned host, short port);

            /* Create sockaddr_in object using the provided information
             * NOTE: "family" must be AF_INET */
            sockaddr_in create_sockaddr(short family, std::string host, short port);

            /* Get reference to the actual socket object */
            socket_t& get_raw_socket();

            /* Initialize the private "addr_" object with "addr"
             * This is used when calling send() */
            void set_sockaddr(sockaddr_in addr);

            /* Get the out address for the socket if it exists */
            sockaddr_in& get_out_address();

<<<<<<< HEAD
            /* Install a packet handler for buffer- or vector-based send operations.
             *
             * These handlers allow the caller to inject extra functionality to the send operation
             * without polluting src/socket.cc with unrelated code
             * (such as collecting RTCP session statistics info or encrypting a packet)
             *
             * "arg" is an optional parameter that can be passed to the handler when it's called */
            rtp_error_t install_handler(void *arg, packet_handler_buf handler);
=======
            /* Install a packet handler for vector-based send operations.
             *
             * This handler allows the caller to inject extra functionality to the send operation
             * without polluting src/socket.cc with unrelated code
             * (such as collecting RTCP session statistics info or encrypting a packet)
             *
             * "arg" is an optional parameter that can be passed to the handler when it's called */
>>>>>>> 5dcb9e68
            rtp_error_t install_handler(void *arg, packet_handler_vec handler);

        private:
            /* helper function for sending UPD packets, see documentation for sendto() above */
            rtp_error_t __sendto(sockaddr_in& addr, uint8_t *buf, size_t buf_len, int flags, int *bytes_sent);
            rtp_error_t __recv(uint8_t *buf, size_t buf_len, int flags, int *bytes_read);
            rtp_error_t __recvfrom(uint8_t *buf, size_t buf_len, int flags, sockaddr_in *sender, int *bytes_read);

            /* __sendtov() does the same as __sendto but it combines multiple buffers into one frame and sends them */
<<<<<<< HEAD
            rtp_error_t __sendtov(sockaddr_in& addr, std::vector<std::pair<size_t, uint8_t *>> buffers, int flags, int *bytes_sent);
=======
            rtp_error_t __sendtov(sockaddr_in& addr, buf_vec& buffers, int flags, int *bytes_sent);
            rtp_error_t __sendtov(sockaddr_in& addr, uvg_rtp::pkt_vec& buffers, int flags, int *bytes_sent);
>>>>>>> 5dcb9e68

            socket_t socket_;
            sockaddr_in addr_;
            int flags_;

            /* __sendto() calls these handlers in order before sending the packet*/
            std::vector<socket_packet_handler> buf_handlers_;

            /* __sendtov() calls these handlers in order before sending the packet */
            std::vector<socket_packet_handler> vec_handlers_;

#ifdef _WIN32
            WSABUF buffers_[MAX_BUFFER_COUNT];
#else
            struct mmsghdr header_;
            struct iovec   chunks_[MAX_BUFFER_COUNT];
#endif
    };
};<|MERGE_RESOLUTION|>--- conflicted
+++ resolved
@@ -20,18 +20,6 @@
 
     const int MAX_BUFFER_COUNT = 256;
 
-<<<<<<< HEAD
-    typedef rtp_error_t (*packet_handler_buf)(void *, ssize_t, void *);
-    typedef rtp_error_t (*packet_handler_vec)(void *, std::vector<std::pair<size_t, uint8_t *>>&);
-
-    struct socket_packet_handler {
-        void *arg;
-
-        union {
-            packet_handler_buf buf;
-            packet_handler_vec vec;
-        } handlers;
-=======
     /* Vector of buffers that contain a full RTP frame */
     typedef std::vector<std::pair<size_t, uint8_t *>> buf_vec;
 
@@ -43,7 +31,6 @@
     struct socket_packet_handler {
         void *arg;
         packet_handler_vec handler;
->>>>>>> 5dcb9e68
     };
 
     class socket {
@@ -137,16 +124,6 @@
             /* Get the out address for the socket if it exists */
             sockaddr_in& get_out_address();
 
-<<<<<<< HEAD
-            /* Install a packet handler for buffer- or vector-based send operations.
-             *
-             * These handlers allow the caller to inject extra functionality to the send operation
-             * without polluting src/socket.cc with unrelated code
-             * (such as collecting RTCP session statistics info or encrypting a packet)
-             *
-             * "arg" is an optional parameter that can be passed to the handler when it's called */
-            rtp_error_t install_handler(void *arg, packet_handler_buf handler);
-=======
             /* Install a packet handler for vector-based send operations.
              *
              * This handler allows the caller to inject extra functionality to the send operation
@@ -154,7 +131,6 @@
              * (such as collecting RTCP session statistics info or encrypting a packet)
              *
              * "arg" is an optional parameter that can be passed to the handler when it's called */
->>>>>>> 5dcb9e68
             rtp_error_t install_handler(void *arg, packet_handler_vec handler);
 
         private:
@@ -164,12 +140,8 @@
             rtp_error_t __recvfrom(uint8_t *buf, size_t buf_len, int flags, sockaddr_in *sender, int *bytes_read);
 
             /* __sendtov() does the same as __sendto but it combines multiple buffers into one frame and sends them */
-<<<<<<< HEAD
-            rtp_error_t __sendtov(sockaddr_in& addr, std::vector<std::pair<size_t, uint8_t *>> buffers, int flags, int *bytes_sent);
-=======
             rtp_error_t __sendtov(sockaddr_in& addr, buf_vec& buffers, int flags, int *bytes_sent);
             rtp_error_t __sendtov(sockaddr_in& addr, uvg_rtp::pkt_vec& buffers, int flags, int *bytes_sent);
->>>>>>> 5dcb9e68
 
             socket_t socket_;
             sockaddr_in addr_;
