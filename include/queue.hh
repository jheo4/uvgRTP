#pragma once

#include <atomic>
#include <memory>
#include <unordered_map>
#include <vector>

#include "dispatch.hh"
#include "frame.hh"
#include "rtp.hh"
#include "socket.hh"
#include "util.hh"

#if defined(_MSC_VER)
typedef SSIZE_T ssize_t;
#endif

const int MAX_MSG_COUNT   = 5000;
const int MAX_QUEUED_MSGS =  10;
const int MAX_CHUNK_COUNT =   4;

namespace uvg_rtp {

    class dispatcher;
    class frame_queue;

    typedef struct active_range {
        size_t h_start; size_t h_end;
        size_t c_start; size_t c_end;
    } active_t;

    typedef struct transaction {
        /* Each transaction has a unique key which is used by the SCD (if enabled)
         * when moving the transactions betwen "queued_" and "free_" */
        uint32_t key;

        /* To provide true scatter/gather I/O, each transaction has a buf_vec
         * structure which may contain differents buffers and their sizes.
         *
         * This can be used, for example, for storing media-specific headers
         * which are then passed (along with the actual media) to enqueue_message() */
        uvg_rtp::buf_vec buffers;

        /* Each RTP frame of a transaction is constructed using buf_vec structure and
         * each buf_vec structure is pushed to pkt_vec */
        uvg_rtp::pkt_vec packets;

        /* All packets of a transaction share the common RTP header only differing in sequence number.
         * Keeping a separate common RTP header and then just copying this is cleaner than initializing
         * RTP header for each packet */
        uvg_rtp::frame::rtp_header rtp_common;
        uvg_rtp::frame::rtp_header *rtp_headers;

#ifdef __linux__
        struct mmsghdr *headers;
        struct iovec   *chunks;
#else
        char *headers;
        char *chunks;
#endif

        /* Media may need space for additional buffers,
         * this pointer is initialized with uvg_rtp::MEDIA_TYPE::media_headers
         * when the transaction is initialized for the first time
         *
         * See src/formats/hevc.hh for example */
        void *media_headers;

        /* Pointer to RTP authentication (if enabled) */
        uint64_t *rtp_auth_tags;

        size_t chunk_ptr;
        size_t hdr_ptr;
        size_t rtphdr_ptr;
        size_t rtpauth_ptr;

        /* Address of receiver, used by sendmmsg(2) */
        sockaddr_in out_addr;

        /* Used by the system call dispatcher for transaction deinitialization */
        uvg_rtp::frame_queue *fqueue;

        /* If SCD is used, it's absolutely essential to initialize transaction
         * by giving the data pointer to frame queue
         *
         * When the SCD has processed the transaction,
         * it will be destroyed freeing the "data_smart" automatically.
         *
         * If "data_raw" is set instead, the SCD checks if a deallocation callback is provided
         * and if so, it will deallocate the memory using the callback
         *
         * If callback is not provided, SCD will check if "flags" field contains the flag "RTP_COPY"
         * which means that uvgRTP has a made a copy of the original chunk and it can be safely freed */
        std::unique_ptr<uint8_t[]> data_smart;
        uint8_t *data_raw;

        /* If the application code provided us a deallocation hook, this points to it.
         * When SCD finishes processing a transaction, it will call this hook with "data_raw" pointer */
        void (*dealloc_hook)(void *);

    } transaction_t;

    class frame_queue {
        public:
<<<<<<< HEAD
            /* frame_queue(rtp_format_t fmt); */
            /* frame_queue(rtp_format_t fmt, uvg_rtp::dispatcher *dispatcher); */
            frame_queue(uvg_rtp::socket *socket, uvg_rtp::rtp *rtp);
=======
            frame_queue(uvg_rtp::socket *socket, uvg_rtp::rtp *rtp, int flags);
>>>>>>> 5dcb9e68
            ~frame_queue();

            rtp_error_t init_transaction();
            rtp_error_t init_transaction(uint8_t *data);
            rtp_error_t init_transaction(std::unique_ptr<uint8_t[]> data);

            /* If there are less than "MAX_QUEUED_MSGS" in the "free_" vector,
             * the transaction is moved there, otherwise it's destroyed
             *
             * If parameter "key" is given, the transaction with that key will be deinitialized
             * Otherwise the active transaction is deinitialized
             *
             * Return RTP_OK on success
             * Return RTP_INVALID_VALUE if "key" doesn't point to valid transaction */
            rtp_error_t deinit_transaction();
            rtp_error_t deinit_transaction(uint32_t key);

            /* Release all memory of transaction "t"
             *
             * Return RTP_OK on success
             * Return RTP_INVALID_VALUE if "t" is nullptr */
            rtp_error_t destroy_transaction(uvg_rtp::transaction_t *t);

            /* Cache "message" to frame queue
             *
             * Return RTP_OK on success
             * Return RTP_INVALID_VALUE if one of the parameters is invalid
             * Return RTP_MEMORY_ERROR if the maximum amount of chunks/messages is exceeded */
            rtp_error_t enqueue_message(uint8_t *message, size_t message_len);

            /* Cache all messages in "buffers" in order to frame queue
             *
             * Return RTP_OK on success
             * Return RTP_INVALID_VALUE if one of the parameters is invalid
             * Return RTP_MEMORY_ERROR if the maximum amount of chunks/messages is exceeded */
<<<<<<< HEAD
            rtp_error_t enqueue_message(buff_vec& buffers);
=======
            rtp_error_t enqueue_message(buf_vec& buffers);
>>>>>>> 5dcb9e68

            /* Flush the message queue
             *
             * Return RTP_OK on success
             * Return RTP_INVALID_VALUE if "sender" is nullptr or message buffer is empty
             * return RTP_SEND_ERROR if send fails */
            rtp_error_t flush_queue();

            /* Media may have extra headers (f.ex. NAL and FU headers for HEVC).
             * These headers must be valid until the message is sent (ie. they cannot be saved to
             * caller's stack).
             *
             * buf_vec is the place to store these extra headers (see src/formats/hevc.cc) */
            uvg_rtp::buf_vec& get_buffer_vector();

            /* Each media may allocate extra buffers for the transaction struct if need be
             *
             * These headers must be stored in the transaction structure (instead of into
             * caller's stack) because if system call dispatcher is used, the transaction is
             * not committed immediately but rather given to SCD. This means that when SCD
             * starts working on the transaction, the buffers that were on the caller's stack
             * are now invalid and the transaction will fail/garbage will be sent
             *
             * Return pointer to media headers if they're set
             * Return nullptr if they're not set */
            void *get_media_headers();

            /* Update the active task's current packet's sequence number */
            void update_rtp_header();

            /* Because frame queue supports both raw and smart pointers and the smart pointer ownership
             * is transferred to active transaction, the code that created the transaction must query
             * the data pointer from frame queue explicitly
             *
             * Return raw data pointer for caller on success
             * Return nullptr if no data pointer is set or if there is no active transaction */
            uint8_t *get_active_dataptr();

            /* Install deallocation hook for external memory chunks
             *
             * When user doesn't issue RTP_COPY and doesn't pass unique_ptr, memory given
             * to push_frame() must be deallocated manually. uvgRTP doesn't know the memory
             * type (or whether can be even deallocated) so application must provide a way
             * to deallocate the chunk
             *
             * If raw pointer without RTP_COPY is given to push_frame() and the deallocation
             * hook is missing, uvgRTP won't do anything about the memory which can lead to
             * significant memory leaks */
            void install_dealloc_hook(void (*dealloc_hook)(void *));

        private:
            /* Both the application and SCD access "free_" and "queued_" structures so the
             * access must be protected by a mutex
             *
             * When application has finished making the transaction, it will push it to "queued_"
             * from which it's moved back to "free_" by the SCD when the time comes. */
            std::mutex transaction_mtx_;
            std::vector<transaction_t *> free_;
            std::unordered_map<uint32_t, transaction_t *> queued_;

            transaction_t *active_;

            /* Set to nullptr if this frame queue doesn't use dispatcher */
            uvg_rtp::dispatcher *dispatcher_;

            /* Deallocation hook is stored here and copied to transaction upon initialization */
            void (*dealloc_hook_)(void *);

            ssize_t max_queued_; /* number of queued transactions */
            ssize_t max_mcount_; /* number of messages per transactions */
            ssize_t max_ccount_; /* number of chunks per message */

            uvg_rtp::rtp *rtp_;
            uvg_rtp::socket *socket_;
<<<<<<< HEAD
=======

            /* RTP context flags */
            int flags_;
>>>>>>> 5dcb9e68
    };
};<|MERGE_RESOLUTION|>--- conflicted
+++ resolved
@@ -102,13 +102,7 @@
 
     class frame_queue {
         public:
-<<<<<<< HEAD
-            /* frame_queue(rtp_format_t fmt); */
-            /* frame_queue(rtp_format_t fmt, uvg_rtp::dispatcher *dispatcher); */
-            frame_queue(uvg_rtp::socket *socket, uvg_rtp::rtp *rtp);
-=======
             frame_queue(uvg_rtp::socket *socket, uvg_rtp::rtp *rtp, int flags);
->>>>>>> 5dcb9e68
             ~frame_queue();
 
             rtp_error_t init_transaction();
@@ -144,11 +138,7 @@
              * Return RTP_OK on success
              * Return RTP_INVALID_VALUE if one of the parameters is invalid
              * Return RTP_MEMORY_ERROR if the maximum amount of chunks/messages is exceeded */
-<<<<<<< HEAD
-            rtp_error_t enqueue_message(buff_vec& buffers);
-=======
             rtp_error_t enqueue_message(buf_vec& buffers);
->>>>>>> 5dcb9e68
 
             /* Flush the message queue
              *
@@ -223,11 +213,8 @@
 
             uvg_rtp::rtp *rtp_;
             uvg_rtp::socket *socket_;
-<<<<<<< HEAD
-=======
 
             /* RTP context flags */
             int flags_;
->>>>>>> 5dcb9e68
     };
 };