#ifdef _WIN32
#include <winsock2.h>
#include <windows.h>
#else
#include <arpa/inet.h>
#include <sys/types.h>
#include <cassert>
#include <cstring>
#endif

#include "debug.hh"
#include "queue.hh"
#include "random.hh"

#include "formats/hevc.hh"

<<<<<<< HEAD
/* uvg_rtp::frame_queue::frame_queue(rtp_format_t fmt): */
/*     active_(nullptr), fmt_(fmt), dealloc_hook_(nullptr) */
/* { */
/*     active_     = nullptr; */
/*     dispatcher_ = nullptr; */

/*     max_queued_ = MAX_QUEUED_MSGS; */
/*     max_mcount_ = MAX_MSG_COUNT; */
/*     max_ccount_ = MAX_CHUNK_COUNT * max_mcount_; */
/* } */

/* uvg_rtp::frame_queue::frame_queue(rtp_format_t fmt, uvg_rtp::dispatcher *dispatcher): */
/*     frame_queue(fmt) */
/* { */
/*     dispatcher_ = dispatcher; */
/* } */

uvg_rtp::frame_queue::frame_queue(uvg_rtp::socket *socket, uvg_rtp::rtp *rtp):
    rtp_(rtp), socket_(socket)
=======
uvg_rtp::frame_queue::frame_queue(uvg_rtp::socket *socket, uvg_rtp::rtp *rtp, int flags):
    rtp_(rtp), socket_(socket), flags_(flags)
>>>>>>> 5dcb9e68
{
    active_     = nullptr;
    dispatcher_ = nullptr;

    max_queued_ = MAX_QUEUED_MSGS;
    max_mcount_ = MAX_MSG_COUNT;
    max_ccount_ = MAX_CHUNK_COUNT * max_mcount_;
}

uvg_rtp::frame_queue::~frame_queue()
{
    for (auto& i : free_) {
        (void)destroy_transaction(i);
    }
    free_.clear();

    if (active_)
        (void)destroy_transaction(active_);
}

rtp_error_t uvg_rtp::frame_queue::init_transaction()
{
    std::lock_guard<std::mutex> lock(transaction_mtx_);

    if (active_ != nullptr)
        active_ = nullptr;

    if (free_.empty()) {
        active_      = new transaction_t;
        active_->key = uvg_rtp::random::generate_32();

#ifdef __linux__
        active_->headers     = new struct mmsghdr[max_mcount_];
        active_->chunks      = new struct iovec[max_ccount_];
#else
        active_->headers     = nullptr;
        active_->chunks      = nullptr;
#endif
        active_->rtp_headers = new uvg_rtp::frame::rtp_header[max_mcount_];

        switch (rtp_->get_payload()) {
            case RTP_FORMAT_HEVC:
                active_->media_headers = new uvg_rtp::formats::hevc_headers;
                break;

            default:
                break;
        }
    } else {
        active_ = free_.back();
        free_.pop_back();
    }

    active_->chunk_ptr   = 0;
    active_->hdr_ptr     = 0;
    active_->rtphdr_ptr  = 0;
    active_->rtpauth_ptr = 0;
    active_->fqueue      = this;

    active_->data_raw     = nullptr;
    active_->data_smart   = nullptr;
    active_->dealloc_hook = dealloc_hook_;

<<<<<<< HEAD
=======
    if (flags_ & RCE_SRTP_AUTHENTICATE_RTP)
        active_->rtp_auth_tags = new uint64_t[max_mcount_];
    else
        active_->rtp_auth_tags = nullptr;

>>>>>>> 5dcb9e68
    active_->out_addr = socket_->get_out_address();
    rtp_->fill_header((uint8_t *)&active_->rtp_common);
    active_->buffers.clear();

    return RTP_OK;
}

rtp_error_t uvg_rtp::frame_queue::init_transaction(uint8_t *data)
{
    if (!data)
        return RTP_INVALID_VALUE;

    if (init_transaction() != RTP_OK) {
        LOG_ERROR("Failed to initialize transaction");
        return RTP_GENERIC_ERROR;
    }

    /* The transaction has been initialized to "active_" */
    active_->data_raw = data;

    return RTP_OK;
}

rtp_error_t uvg_rtp::frame_queue::init_transaction(std::unique_ptr<uint8_t[]> data)
{
    if (!data)
        return RTP_INVALID_VALUE;

    if (init_transaction() != RTP_OK) {
        LOG_ERROR("Failed to initialize transaction");
        return RTP_GENERIC_ERROR;
    }

    /* The transaction has been initialized to "active_" */
    active_->data_smart = std::move(data);

    return RTP_OK;
}

rtp_error_t uvg_rtp::frame_queue::destroy_transaction(uvg_rtp::transaction_t *t)
{
    if (!t)
        return RTP_INVALID_VALUE;

    delete[] t->headers;
    delete[] t->chunks;
    delete[] t->rtp_headers;
    delete[] t->rtp_auth_tags;

    t->headers     = nullptr;
    t->chunks      = nullptr;
    t->rtp_headers = nullptr;

    switch (rtp_->get_payload()) {
        case RTP_FORMAT_HEVC:
            delete (uvg_rtp::formats::hevc_headers *)t->media_headers;
            t->media_headers = nullptr;
            break;

        default:
            break;
    }
    delete t;
    t = nullptr;

    return RTP_OK;
}

rtp_error_t uvg_rtp::frame_queue::deinit_transaction(uint32_t key)
{
    std::lock_guard<std::mutex> lock(transaction_mtx_);

    auto transaction_it = queued_.find(key);

    if (transaction_it == queued_.end()) {
        /* It's possible that the transaction has not been queued yet because
         * the chunk given by the application was smaller than MTU */
        if (active_ && active_->key == key) {
            free_.push_back(active_);
            active_ = nullptr;
            return RTP_OK;
        }

        return RTP_INVALID_VALUE;
    }

    if (active_ && active_->key == key) {
        free_.push_back(active_);
        active_ = nullptr;
        return RTP_OK;
    }

    /* Deallocate the raw data pointer using the deallocation hook provided by application */
    if (transaction_it->second->data_raw && transaction_it->second->dealloc_hook) {
        transaction_it->second->dealloc_hook(transaction_it->second->data_raw);
        transaction_it->second->data_raw = nullptr;
    }

    if (free_.size() >= (size_t)max_queued_) {
        switch (rtp_->get_payload()) {
            case RTP_FORMAT_HEVC:
                delete (uvg_rtp::formats::hevc_headers *)transaction_it->second->media_headers;
                break;

            default:
                break;
        }

        delete[] transaction_it->second->rtp_auth_tags;
        delete[] transaction_it->second->headers;
        delete[] transaction_it->second->chunks;
        delete[] transaction_it->second->rtp_headers;
        delete   transaction_it->second;
    } else {
        free_.push_back(transaction_it->second);
    }

    queued_.erase(key);
    return RTP_OK;
}

rtp_error_t uvg_rtp::frame_queue::deinit_transaction()
{
    if (active_ == nullptr) {
        LOG_WARN("Trying to deinit transaction, no active transaction!");
        return RTP_INVALID_VALUE;
    }

    return uvg_rtp::frame_queue::deinit_transaction(active_->key);
}

rtp_error_t uvg_rtp::frame_queue::enqueue_message(uint8_t *message, size_t message_len)
{
    if (!message || !message_len)
        return RTP_INVALID_VALUE;

    /* Create buffer vector where the full packet is constructed
     * and which is then pushed to "active_"'s pkt_vec structure */
    uvg_rtp::buf_vec tmp;

    /* update the RTP header at "rtpheaders_ptr_" */
    uvg_rtp::frame_queue::update_rtp_header();

<<<<<<< HEAD
    active_->chunks[active_->chunk_ptr + 0].iov_base = &active_->rtp_headers[active_->rtphdr_ptr];
    active_->chunks[active_->chunk_ptr + 0].iov_len  = sizeof(active_->rtp_headers[active_->rtphdr_ptr]);

    active_->chunks[active_->chunk_ptr + 1].iov_base = message;
    active_->chunks[active_->chunk_ptr + 1].iov_len  = message_len;

    active_->headers[active_->hdr_ptr].msg_hdr.msg_name       = (void *)&active_->out_addr;
    active_->headers[active_->hdr_ptr].msg_hdr.msg_namelen    = sizeof(active_->out_addr);
    active_->headers[active_->hdr_ptr].msg_hdr.msg_iov        = &active_->chunks[active_->chunk_ptr];
    active_->headers[active_->hdr_ptr].msg_hdr.msg_iovlen     = 2;
    active_->headers[active_->hdr_ptr].msg_hdr.msg_control    = 0;
    active_->headers[active_->hdr_ptr].msg_hdr.msg_controllen = 0;

    active_->rtphdr_ptr += 1;
    active_->chunk_ptr  += 2;
    active_->hdr_ptr    += 1;
#else
    /* TODO: winsock stuff */
#endif

=======
    /* Push RTP header first and then push all payload buffers */
    tmp.push_back({
        sizeof(active_->rtp_headers[active_->rtphdr_ptr]),
        (uint8_t *)&active_->rtp_headers[active_->rtphdr_ptr++]
    });

    if (flags_ & RCE_SRTP_AUTHENTICATE_RTP) {
        tmp.push_back({
            sizeof(uint64_t),
            (uint8_t *)&active_->rtp_auth_tags[active_->rtpauth_ptr++]
        });
    }

    tmp.push_back({ message_len, message });
    active_->packets.push_back(tmp);
>>>>>>> 5dcb9e68
    rtp_->inc_sequence();
    rtp_->inc_sent_pkts();

    return RTP_OK;
}

rtp_error_t uvg_rtp::frame_queue::enqueue_message(std::vector<std::pair<size_t, uint8_t *>>& buffers)
{
    if (!buffers.size())
        return RTP_INVALID_VALUE;

    /* Create buffer vector where the full packet is constructed
     * and which is then pushed to "active_"'s pkt_vec structure */
    uvg_rtp::buf_vec tmp;

    /* update the RTP header at "rtpheaders_ptr_" */
    uvg_rtp::frame_queue::update_rtp_header();

<<<<<<< HEAD
    active_->chunks[active_->chunk_ptr].iov_len  = sizeof(active_->rtp_headers[active_->rtphdr_ptr]);
    active_->chunks[active_->chunk_ptr].iov_base = &active_->rtp_headers[active_->rtphdr_ptr];

    for (size_t i = 0; i < buffers.size(); ++i) {
        active_->chunks[active_->chunk_ptr + i + 1].iov_len  = buffers.at(i).first;
        active_->chunks[active_->chunk_ptr + i + 1].iov_base = buffers.at(i).second;
    }

    active_->headers[active_->hdr_ptr].msg_hdr.msg_name       = (void *)&active_->out_addr;
    active_->headers[active_->hdr_ptr].msg_hdr.msg_namelen    = sizeof(active_->out_addr);
    active_->headers[active_->hdr_ptr].msg_hdr.msg_iov        = &active_->chunks[active_->chunk_ptr];
    active_->headers[active_->hdr_ptr].msg_hdr.msg_iovlen     = buffers.size() + 1;
    active_->headers[active_->hdr_ptr].msg_hdr.msg_control    = 0;
    active_->headers[active_->hdr_ptr].msg_hdr.msg_controllen = 0;

    active_->chunk_ptr  += buffers.size() + 1;
    active_->hdr_ptr    += 1;
    active_->rtphdr_ptr += 1;
#else
    /* TODO: winsock stuff */
#endif

=======
    /* Push RTP header first and then push all payload buffers */
    tmp.push_back({
        sizeof(active_->rtp_headers[active_->rtphdr_ptr]),
        (uint8_t *)&active_->rtp_headers[active_->rtphdr_ptr++]
    });

    for (size_t i = 0; i < buffers.size(); ++i)
        tmp.push_back({ buffers.at(i).first, buffers.at(i).second });

    if (flags_ & RCE_SRTP_AUTHENTICATE_RTP) {
        tmp.push_back({
            sizeof(uint64_t),
            (uint8_t *)&active_->rtp_auth_tags[active_->rtpauth_ptr++]
        });
    }

    active_->packets.push_back(tmp);
>>>>>>> 5dcb9e68
    rtp_->inc_sequence();
    rtp_->inc_sent_pkts();

    return RTP_OK;
}

rtp_error_t uvg_rtp::frame_queue::flush_queue()
{
    if (!active_->hdr_ptr || !active_->chunk_ptr) {
        LOG_ERROR("Cannot send 0 messages or messages containing 0 chunks!");
        (void)deinit_transaction();
        return RTP_INVALID_VALUE;
    }

    /* set the marker bit of the last packet to 1 */
    ((uint8_t *)&active_->rtp_headers[active_->rtphdr_ptr - 1])[1] |= (1 << 7);

    transaction_mtx_.lock();
    queued_.insert(std::make_pair(active_->key, active_));
    transaction_mtx_.unlock();

<<<<<<< HEAD
    if (dispatcher_) {
        dispatcher_->trigger_send(active_);
        active_ = nullptr;
        return RTP_OK;
    }

    if (socket_->send_vecio(active_->headers, active_->hdr_ptr, 0) != RTP_OK) {
=======
    if (socket_->sendto(active_->packets, 0) != RTP_OK) {
>>>>>>> 5dcb9e68
        LOG_ERROR("Failed to flush the message queue: %s", strerror(errno));
        (void)deinit_transaction();
        return RTP_SEND_ERROR;
    }

    LOG_DEBUG("full message took %zu chunks and %zu messages", active_->chunk_ptr, active_->hdr_ptr);
    return deinit_transaction();
}

void uvg_rtp::frame_queue::update_rtp_header()
{
    memcpy(&active_->rtp_headers[active_->rtphdr_ptr], &active_->rtp_common, sizeof(active_->rtp_common));
    rtp_->update_sequence((uint8_t *)(&active_->rtp_headers[active_->rtphdr_ptr]));
}

uvg_rtp::buf_vec& uvg_rtp::frame_queue::get_buffer_vector()
{
    return active_->buffers;
}

void *uvg_rtp::frame_queue::get_media_headers()
{
    return active_->media_headers;
}

uint8_t *uvg_rtp::frame_queue::get_active_dataptr()
{
    if (!active_)
        return nullptr;

    if (active_->data_smart)
        return active_->data_smart.get();
    return active_->data_raw;
}

void uvg_rtp::frame_queue::install_dealloc_hook(void (*dealloc_hook)(void *))
{
    if (!dealloc_hook)
        return;

    dealloc_hook_ = dealloc_hook;
}<|MERGE_RESOLUTION|>--- conflicted
+++ resolved
@@ -14,30 +14,8 @@
 
 #include "formats/hevc.hh"
 
-<<<<<<< HEAD
-/* uvg_rtp::frame_queue::frame_queue(rtp_format_t fmt): */
-/*     active_(nullptr), fmt_(fmt), dealloc_hook_(nullptr) */
-/* { */
-/*     active_     = nullptr; */
-/*     dispatcher_ = nullptr; */
-
-/*     max_queued_ = MAX_QUEUED_MSGS; */
-/*     max_mcount_ = MAX_MSG_COUNT; */
-/*     max_ccount_ = MAX_CHUNK_COUNT * max_mcount_; */
-/* } */
-
-/* uvg_rtp::frame_queue::frame_queue(rtp_format_t fmt, uvg_rtp::dispatcher *dispatcher): */
-/*     frame_queue(fmt) */
-/* { */
-/*     dispatcher_ = dispatcher; */
-/* } */
-
-uvg_rtp::frame_queue::frame_queue(uvg_rtp::socket *socket, uvg_rtp::rtp *rtp):
-    rtp_(rtp), socket_(socket)
-=======
 uvg_rtp::frame_queue::frame_queue(uvg_rtp::socket *socket, uvg_rtp::rtp *rtp, int flags):
     rtp_(rtp), socket_(socket), flags_(flags)
->>>>>>> 5dcb9e68
 {
     active_     = nullptr;
     dispatcher_ = nullptr;
@@ -101,14 +79,11 @@
     active_->data_smart   = nullptr;
     active_->dealloc_hook = dealloc_hook_;
 
-<<<<<<< HEAD
-=======
     if (flags_ & RCE_SRTP_AUTHENTICATE_RTP)
         active_->rtp_auth_tags = new uint64_t[max_mcount_];
     else
         active_->rtp_auth_tags = nullptr;
 
->>>>>>> 5dcb9e68
     active_->out_addr = socket_->get_out_address();
     rtp_->fill_header((uint8_t *)&active_->rtp_common);
     active_->buffers.clear();
@@ -252,28 +227,6 @@
     /* update the RTP header at "rtpheaders_ptr_" */
     uvg_rtp::frame_queue::update_rtp_header();
 
-<<<<<<< HEAD
-    active_->chunks[active_->chunk_ptr + 0].iov_base = &active_->rtp_headers[active_->rtphdr_ptr];
-    active_->chunks[active_->chunk_ptr + 0].iov_len  = sizeof(active_->rtp_headers[active_->rtphdr_ptr]);
-
-    active_->chunks[active_->chunk_ptr + 1].iov_base = message;
-    active_->chunks[active_->chunk_ptr + 1].iov_len  = message_len;
-
-    active_->headers[active_->hdr_ptr].msg_hdr.msg_name       = (void *)&active_->out_addr;
-    active_->headers[active_->hdr_ptr].msg_hdr.msg_namelen    = sizeof(active_->out_addr);
-    active_->headers[active_->hdr_ptr].msg_hdr.msg_iov        = &active_->chunks[active_->chunk_ptr];
-    active_->headers[active_->hdr_ptr].msg_hdr.msg_iovlen     = 2;
-    active_->headers[active_->hdr_ptr].msg_hdr.msg_control    = 0;
-    active_->headers[active_->hdr_ptr].msg_hdr.msg_controllen = 0;
-
-    active_->rtphdr_ptr += 1;
-    active_->chunk_ptr  += 2;
-    active_->hdr_ptr    += 1;
-#else
-    /* TODO: winsock stuff */
-#endif
-
-=======
     /* Push RTP header first and then push all payload buffers */
     tmp.push_back({
         sizeof(active_->rtp_headers[active_->rtphdr_ptr]),
@@ -289,7 +242,6 @@
 
     tmp.push_back({ message_len, message });
     active_->packets.push_back(tmp);
->>>>>>> 5dcb9e68
     rtp_->inc_sequence();
     rtp_->inc_sent_pkts();
 
@@ -308,30 +260,6 @@
     /* update the RTP header at "rtpheaders_ptr_" */
     uvg_rtp::frame_queue::update_rtp_header();
 
-<<<<<<< HEAD
-    active_->chunks[active_->chunk_ptr].iov_len  = sizeof(active_->rtp_headers[active_->rtphdr_ptr]);
-    active_->chunks[active_->chunk_ptr].iov_base = &active_->rtp_headers[active_->rtphdr_ptr];
-
-    for (size_t i = 0; i < buffers.size(); ++i) {
-        active_->chunks[active_->chunk_ptr + i + 1].iov_len  = buffers.at(i).first;
-        active_->chunks[active_->chunk_ptr + i + 1].iov_base = buffers.at(i).second;
-    }
-
-    active_->headers[active_->hdr_ptr].msg_hdr.msg_name       = (void *)&active_->out_addr;
-    active_->headers[active_->hdr_ptr].msg_hdr.msg_namelen    = sizeof(active_->out_addr);
-    active_->headers[active_->hdr_ptr].msg_hdr.msg_iov        = &active_->chunks[active_->chunk_ptr];
-    active_->headers[active_->hdr_ptr].msg_hdr.msg_iovlen     = buffers.size() + 1;
-    active_->headers[active_->hdr_ptr].msg_hdr.msg_control    = 0;
-    active_->headers[active_->hdr_ptr].msg_hdr.msg_controllen = 0;
-
-    active_->chunk_ptr  += buffers.size() + 1;
-    active_->hdr_ptr    += 1;
-    active_->rtphdr_ptr += 1;
-#else
-    /* TODO: winsock stuff */
-#endif
-
-=======
     /* Push RTP header first and then push all payload buffers */
     tmp.push_back({
         sizeof(active_->rtp_headers[active_->rtphdr_ptr]),
@@ -349,7 +277,6 @@
     }
 
     active_->packets.push_back(tmp);
->>>>>>> 5dcb9e68
     rtp_->inc_sequence();
     rtp_->inc_sent_pkts();
 
@@ -371,17 +298,7 @@
     queued_.insert(std::make_pair(active_->key, active_));
     transaction_mtx_.unlock();
 
-<<<<<<< HEAD
-    if (dispatcher_) {
-        dispatcher_->trigger_send(active_);
-        active_ = nullptr;
-        return RTP_OK;
-    }
-
-    if (socket_->send_vecio(active_->headers, active_->hdr_ptr, 0) != RTP_OK) {
-=======
     if (socket_->sendto(active_->packets, 0) != RTP_OK) {
->>>>>>> 5dcb9e68
         LOG_ERROR("Failed to flush the message queue: %s", strerror(errno));
         (void)deinit_transaction();
         return RTP_SEND_ERROR;
