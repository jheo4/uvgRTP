--- conflicted
+++ resolved
@@ -135,40 +135,11 @@
     if (!handler)
         return RTP_INVALID_VALUE;
 
+
     socket_packet_handler hndlr;
 
     hndlr.arg = arg;
     hndlr.handler = handler;
-    buf_handlers_.push_back(hndlr);
-
-    return RTP_OK;
-}
-
-
-rtp_error_t uvg_rtp::socket::install_handler(void *arg, packet_handler_buf handler)
-{
-    if (!handler)
-        return RTP_INVALID_VALUE;
-
-    socket_packet_handler hndlr;
-
-    hndlr.arg = arg;
-    hndlr.handlers.buf = handler;
-    buf_handlers_.push_back(hndlr);
-
-    return RTP_OK;
-}
-
-rtp_error_t uvg_rtp::socket::install_handler(void *arg, packet_handler_vec handler)
-{
-    if (!handler)
-        return RTP_INVALID_VALUE;
-
-
-    socket_packet_handler hndlr;
-
-    hndlr.arg = arg;
-    hndlr.handlers.vec = handler;
     vec_handlers_.push_back(hndlr);
 
     return RTP_OK;
@@ -211,69 +182,21 @@
 
 rtp_error_t uvg_rtp::socket::sendto(uint8_t *buf, size_t buf_len, int flags)
 {
-<<<<<<< HEAD
-    rtp_error_t ret;
-
-    for (auto& handler : buf_handlers_) {
-        if ((ret = (*handler.handlers.buf)(handler.arg, buf_len, buf)) != RTP_OK) {
-            LOG_ERROR("Malfored packet %p %zu %d", buf, buf_len, flags);
-            return ret;
-        }
-    }
-
-=======
->>>>>>> 5dcb9e68
     return __sendto(addr_, buf, buf_len, flags, nullptr);
 }
 
 rtp_error_t uvg_rtp::socket::sendto(uint8_t *buf, size_t buf_len, int flags, int *bytes_sent)
 {
-<<<<<<< HEAD
-    rtp_error_t ret;
-
-    for (auto& handler : buf_handlers_) {
-        if ((ret = (*handler.handlers.buf)(handler.arg, buf_len, buf)) != RTP_OK) {
-            LOG_ERROR("Malfored packet %p %zu %d", buf, buf_len, flags);
-            return ret;
-        }
-    }
-
-=======
->>>>>>> 5dcb9e68
     return __sendto(addr_, buf, buf_len, flags, bytes_sent);
 }
 
 rtp_error_t uvg_rtp::socket::sendto(sockaddr_in& addr, uint8_t *buf, size_t buf_len, int flags, int *bytes_sent)
 {
-<<<<<<< HEAD
-    rtp_error_t ret;
-
-    for (auto& handler : buf_handlers_) {
-        if ((ret = (*handler.handlers.buf)(handler.arg, buf_len, buf)) != RTP_OK) {
-            LOG_ERROR("Malfored packet %p %zu %d", buf, buf_len, flags);
-            return ret;
-        }
-    }
-
-=======
->>>>>>> 5dcb9e68
     return __sendto(addr, buf, buf_len, flags, bytes_sent);
 }
 
 rtp_error_t uvg_rtp::socket::sendto(sockaddr_in& addr, uint8_t *buf, size_t buf_len, int flags)
 {
-<<<<<<< HEAD
-    rtp_error_t ret;
-
-    for (auto& handler : buf_handlers_) {
-        if ((ret = (*handler.handlers.buf)(handler.arg, buf_len, buf)) != RTP_OK) {
-            LOG_ERROR("Malfored packet %p %zu %d", buf, buf_len, flags);
-            return ret;
-        }
-    }
-
-=======
->>>>>>> 5dcb9e68
     return __sendto(addr, buf, buf_len, flags, nullptr);
 }
 
@@ -340,11 +263,7 @@
     rtp_error_t ret;
 
     for (auto& handler : buf_handlers_) {
-<<<<<<< HEAD
-        if ((ret = (*handler.handlers.vec)(handler.arg, buffers)) != RTP_OK) {
-=======
         if ((ret = (*handler.handler)(handler.arg, buffers)) != RTP_OK) {
->>>>>>> 5dcb9e68
             LOG_ERROR("Malfored packet");
             return ret;
         }
@@ -358,11 +277,7 @@
     rtp_error_t ret;
 
     for (auto& handler : buf_handlers_) {
-<<<<<<< HEAD
-        if ((ret = (*handler.handlers.vec)(handler.arg, buffers)) != RTP_OK) {
-=======
         if ((ret = (*handler.handler)(handler.arg, buffers)) != RTP_OK) {
->>>>>>> 5dcb9e68
             LOG_ERROR("Malfored packet");
             return ret;
         }
@@ -376,11 +291,7 @@
     rtp_error_t ret;
 
     for (auto& handler : buf_handlers_) {
-<<<<<<< HEAD
-        if ((ret = (*handler.handlers.vec)(handler.arg, buffers)) != RTP_OK) {
-=======
         if ((ret = (*handler.handler)(handler.arg, buffers)) != RTP_OK) {
->>>>>>> 5dcb9e68
             LOG_ERROR("Malfored packet");
             return ret;
         }
@@ -398,11 +309,7 @@
     rtp_error_t ret;
 
     for (auto& handler : buf_handlers_) {
-<<<<<<< HEAD
-        if ((ret = (*handler.handlers.vec)(handler.arg, buffers)) != RTP_OK) {
-=======
         if ((ret = (*handler.handler)(handler.arg, buffers)) != RTP_OK) {
->>>>>>> 5dcb9e68
             LOG_ERROR("Malfored packet");
             return ret;
         }
